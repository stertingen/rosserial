--- conflicted
+++ resolved
@@ -35,14 +35,9 @@
 #ifndef ROS_TIME_H_
 #define ROS_TIME_H_
 
-<<<<<<< HEAD
 #include "ros/duration.h"
-=======
->>>>>>> 8938250b
 #include <math.h>
 #include <stdint.h>
-
-#include "ros/duration.h"
 
 namespace ros
 {
