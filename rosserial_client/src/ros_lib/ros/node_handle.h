/*
 * Software License Agreement (BSD License)
 *
 * Copyright (c) 2011, Willow Garage, Inc.
 * All rights reserved.
 *
 * Redistribution and use in source and binary forms, with or without
 * modification, are permitted provided that the following conditions
 * are met:
 *
 *  * Redistributions of source code must retain the above copyright
 *    notice, this list of conditions and the following disclaimer.
 *  * Redistributions in binary form must reproduce the above
 *    copyright notice, this list of conditions and the following
 *    disclaimer in the documentation and/or other materials provided
 *    with the distribution.
 *  * Neither the name of Willow Garage, Inc. nor the names of its
 *    contributors may be used to endorse or promote prducts derived
 *    from this software without specific prior written permission.
 *
 * THIS SOFTWARE IS PROVIDED BY THE COPYRIGHT HOLDERS AND CONTRIBUTORS
 * "AS IS" AND ANY EXPRESS OR IMPLIED WARRANTIES, INCLUDING, BUT NOT
 * LIMITED TO, THE IMPLIED WARRANTIES OF MERCHANTABILITY AND FITNESS
 * FOR A PARTICULAR PURPOSE ARE DISCLAIMED. IN NO EVENT SHALL THE
 * COPYRIGHT OWNER OR CONTRIBUTORS BE LIABLE FOR ANY DIRECT, INDIRECT,
 * INCIDENTAL, SPECIAL, EXEMPLARY, OR CONSEQUENTIAL DAMAGES (INCLUDING,
 * BUT NOT LIMITED TO, PROCUREMENT OF SUBSTITUTE GOODS OR SERVICES;
 * LOSS OF USE, DATA, OR PROFITS; OR BUSINESS INTERRUPTION) HOWEVER
 * CAUSED AND ON ANY THEORY OF LIABILITY, WHETHER IN CONTRACT, STRICT
 * LIABILITY, OR TORT (INCLUDING NEGLIGENCE OR OTHERWISE) ARISING IN
 * ANY WAY OUT OF THE USE OF THIS SOFTWARE, EVEN IF ADVISED OF THE
 * POSSIBILITY OF SUCH DAMAGE.
 */

#ifndef ROS_NODE_HANDLE_H_
#define ROS_NODE_HANDLE_H_

#include "std_msgs/Time.h"
#include "rosserial_msgs/TopicInfo.h"
#include "rosserial_msgs/Log.h"
#include "rosserial_msgs/RequestParam.h"

#define SYNC_SECONDS        5

#define MODE_FIRST_FF       0
/*
 * The second sync byte is a protocol version. It's value is 0xff for the first
 * version of the rosserial protocol (used up to hydro), 0xfe for the second version
 * (introduced in hydro), 0xfd for the next, and so on. Its purpose is to enable
 * detection of mismatched protocol versions (e.g. hydro rosserial_python with groovy
 * rosserial_arduino. It must be changed in both this file and in
 * rosserial_python/src/rosserial_python/SerialClient.py
 */
#define MODE_PROTOCOL_VER   1
#define PROTOCOL_VER1		0xff // through groovy
#define PROTOCOL_VER2		0xfe // in hydro
#define PROTOCOL_VER 		PROTOCOL_VER2
#define MODE_SIZE_L         2   
#define MODE_SIZE_H         3
#define MODE_SIZE_CHECKSUM  4   // checksum for msg size received from size L and H
#define MODE_TOPIC_L        5   // waiting for topic id
#define MODE_TOPIC_H        6
#define MODE_MESSAGE        7
#define MODE_MSG_CHECKSUM   8   // checksum for msg and topic id 


#define MSG_TIMEOUT 20  //20 milliseconds to recieve all of message data

<<<<<<< HEAD
#include "ros/msg.h"
=======
#include "msg.h"
>>>>>>> b18c8e6f

namespace ros {

  class NodeHandleBase_{
    public:
      virtual int publish(int id, const Msg* msg)=0;
      virtual int spinOnce()=0;
      virtual bool connected()=0;
    };
}

#include "ros/publisher.h"
#include "ros/subscriber.h"
#include "ros/service_server.h"
#include "ros/service_client.h"

namespace ros {

  using rosserial_msgs::TopicInfo;

  /* Node Handle */
  template<class Hardware,
           int MAX_SUBSCRIBERS=25,
           int MAX_PUBLISHERS=25,
           int INPUT_SIZE=512,
           int OUTPUT_SIZE=512>
  class NodeHandle_ : public NodeHandleBase_
  {
    protected:
      Hardware hardware_;

      /* time used for syncing */
      unsigned long rt_time;

      /* used for computing current time */
      unsigned long sec_offset, nsec_offset;

      unsigned char message_in[INPUT_SIZE];
      unsigned char message_out[OUTPUT_SIZE];

      Publisher * publishers[MAX_PUBLISHERS];
      Subscriber_ * subscribers[MAX_SUBSCRIBERS];

      /*
       * Setup Functions
       */
    public:
      NodeHandle_() : configured_(false) {

        for(unsigned int i=0; i< MAX_PUBLISHERS; i++) 
	   publishers[i] = 0;

        for(unsigned int i=0; i< MAX_SUBSCRIBERS; i++) 
	   subscribers[i] = 0;

        for(unsigned int i=0; i< INPUT_SIZE; i++) 
	   message_in[i] = 0;

        for(unsigned int i=0; i< OUTPUT_SIZE; i++) 
	   message_out[i] = 0;

        req_param_resp.ints_length = 0;
        req_param_resp.ints = NULL;
        req_param_resp.floats_length = 0;
        req_param_resp.floats = NULL;
        req_param_resp.ints_length = 0;
        req_param_resp.ints = NULL;
      }
      
      Hardware* getHardware(){
        return &hardware_;
      }

      /* Start serial, initialize buffers */
      void initNode(){
        hardware_.init();
        mode_ = 0;
        bytes_ = 0;
        index_ = 0;
        topic_ = 0;
      };

      /* Start a named port, which may be network server IP, initialize buffers */
      void initNode(char *portName){
        hardware_.init(portName);
        mode_ = 0;
        bytes_ = 0;
        index_ = 0;
        topic_ = 0;
      };

    protected:
      //State machine variables for spinOnce
      int mode_;
      int bytes_;
      int topic_;
      int index_;
      int checksum_;

      bool configured_;

      /* used for syncing the time */
      unsigned long last_sync_time;
      unsigned long last_sync_receive_time;
      unsigned long last_msg_timeout_time;

    public:
      /* This function goes in your loop() function, it handles
       *  serial input and callbacks for subscribers.
       */


      virtual int spinOnce(){

        /* restart if timed out */
        unsigned long c_time = hardware_.time();
        if( (c_time - last_sync_receive_time) > (SYNC_SECONDS*2200) ){
            configured_ = false;
         }
         
        /* reset if message has timed out */
        if ( mode_ != MODE_FIRST_FF){ 
          if (c_time > last_msg_timeout_time){
            mode_ = MODE_FIRST_FF;
          }
        }

        /* while available buffer, read data */
        while( true )
        {
          int data = hardware_.read();
          if( data < 0 )
            break;
          checksum_ += data;
          if( mode_ == MODE_MESSAGE ){        /* message data being recieved */
            message_in[index_++] = data;
            bytes_--;
            if(bytes_ == 0)                  /* is message complete? if so, checksum */
              mode_ = MODE_MSG_CHECKSUM;
          }else if( mode_ == MODE_FIRST_FF ){
            if(data == 0xff){
              mode_++;
              last_msg_timeout_time = c_time + MSG_TIMEOUT;
            }
            else if( hardware_.time() - c_time > (SYNC_SECONDS)){
              /* We have been stuck in spinOnce too long, return error */
              configured_=false;
              return -2;
            }
          }else if( mode_ == MODE_PROTOCOL_VER ){
            if(data == PROTOCOL_VER){
              mode_++;
            }else{
              mode_ = MODE_FIRST_FF;
              if (configured_ == false)
                  requestSyncTime(); 	/* send a msg back showing our protocol version */
            }
	  }else if( mode_ == MODE_SIZE_L ){   /* bottom half of message size */
            bytes_ = data;
            index_ = 0;
            mode_++;
            checksum_ = data;               /* first byte for calculating size checksum */
          }else if( mode_ == MODE_SIZE_H ){   /* top half of message size */
            bytes_ += data<<8;
	    mode_++;
          }else if( mode_ == MODE_SIZE_CHECKSUM ){  
            if( (checksum_%256) == 255)
	      mode_++;
	    else 
	      mode_ = MODE_FIRST_FF;          /* Abandon the frame if the msg len is wrong */
	  }else if( mode_ == MODE_TOPIC_L ){  /* bottom half of topic id */
            topic_ = data;
            mode_++;
            checksum_ = data;               /* first byte included in checksum */
          }else if( mode_ == MODE_TOPIC_H ){  /* top half of topic id */
            topic_ += data<<8;
            mode_ = MODE_MESSAGE;
            if(bytes_ == 0)
              mode_ = MODE_MSG_CHECKSUM;  
          }else if( mode_ == MODE_MSG_CHECKSUM ){ /* do checksum */
            mode_ = MODE_FIRST_FF;
            if( (checksum_%256) == 255){
              if(topic_ == TopicInfo::ID_PUBLISHER){
                requestSyncTime();
                negotiateTopics();
                last_sync_time = c_time;
                last_sync_receive_time = c_time;
                return -1;
              }else if(topic_ == TopicInfo::ID_TIME){
                syncTime(message_in);
              }else if (topic_ == TopicInfo::ID_PARAMETER_REQUEST){
                  req_param_resp.deserialize(message_in);
                  param_recieved= true;
              }else if(topic_ == TopicInfo::ID_TX_STOP){
                  configured_ = false;
              }else{
                if(subscribers[topic_-100])
                  subscribers[topic_-100]->callback( message_in );
              }
            }
          }
        }

        /* occasionally sync time */
        if( configured_ && ((c_time-last_sync_time) > (SYNC_SECONDS*500) )){
          requestSyncTime();
          last_sync_time = c_time;
        }

        return 0;
      }


      /* Are we connected to the PC? */
      virtual bool connected() {
        return configured_;
      };

      /********************************************************************
       * Time functions
       */

      void requestSyncTime()
      {
        std_msgs::Time t;
        publish(TopicInfo::ID_TIME, &t);
        rt_time = hardware_.time();
      }

      void syncTime( unsigned char * data )
      {
        std_msgs::Time t;
        unsigned long offset = hardware_.time() - rt_time;

        t.deserialize(data);
        t.data.sec += offset/1000;
        t.data.nsec += (offset%1000)*1000000UL;

        this->setNow(t.data);
        last_sync_receive_time = hardware_.time();
      }

      Time now(){
        unsigned long ms = hardware_.time();
        Time current_time;
        current_time.sec = ms/1000 + sec_offset;
        current_time.nsec = (ms%1000)*1000000UL + nsec_offset;
        normalizeSecNSec(current_time.sec, current_time.nsec);
        return current_time;
      }

      void setNow( Time & new_now )
      {
        unsigned long ms = hardware_.time();
        sec_offset = new_now.sec - ms/1000 - 1;
        nsec_offset = new_now.nsec - (ms%1000)*1000000UL + 1000000000UL;
        normalizeSecNSec(sec_offset, nsec_offset);
      }

      /********************************************************************
       * Topic Management 
       */

      /* Register a new publisher */    
      bool advertise(Publisher & p)
      {
        for(int i = 0; i < MAX_PUBLISHERS; i++){
          if(publishers[i] == 0){ // empty slot
            publishers[i] = &p;
            p.id_ = i+100+MAX_SUBSCRIBERS;
            p.nh_ = this;
            return true;
          }
        }
        return false;
      }

      /* Register a new subscriber */
      template<typename MsgT>
      bool subscribe(Subscriber< MsgT> & s){
        for(int i = 0; i < MAX_SUBSCRIBERS; i++){
          if(subscribers[i] == 0){ // empty slot
            subscribers[i] = (Subscriber_*) &s;
            s.id_ = i+100;
            return true;
          }
        }
        return false;
      }

      /* Register a new Service Server */
      template<typename MReq, typename MRes>
      bool advertiseService(ServiceServer<MReq,MRes>& srv){
        bool v = advertise(srv.pub);
        for(int i = 0; i < MAX_SUBSCRIBERS; i++){
          if(subscribers[i] == 0){ // empty slot
            subscribers[i] = (Subscriber_*) &srv;
            srv.id_ = i+100;
            return v;
          }
        }
        return false;
      }

      /* Register a new Service Client */
      template<typename MReq, typename MRes>
      bool serviceClient(ServiceClient<MReq, MRes>& srv){
        bool v = advertise(srv.pub);
        for(int i = 0; i < MAX_SUBSCRIBERS; i++){
          if(subscribers[i] == 0){ // empty slot
            subscribers[i] = (Subscriber_*) &srv;
            srv.id_ = i+100;
            return v;
          }
        }
        return false;
      }

      void negotiateTopics()
      {
        rosserial_msgs::TopicInfo ti;
        int i;
        for(i = 0; i < MAX_PUBLISHERS; i++)
        {
          if(publishers[i] != 0) // non-empty slot
          {
            ti.topic_id = publishers[i]->id_;
            ti.topic_name = (char *) publishers[i]->topic_;
            ti.message_type = (char *) publishers[i]->msg_->getType();
            ti.md5sum = (char *) publishers[i]->msg_->getMD5();
            ti.buffer_size = OUTPUT_SIZE;
            publish( publishers[i]->getEndpointType(), &ti );
          }
        }
        for(i = 0; i < MAX_SUBSCRIBERS; i++)
        {
          if(subscribers[i] != 0) // non-empty slot
          {
            ti.topic_id = subscribers[i]->id_;
            ti.topic_name = (char *) subscribers[i]->topic_;
            ti.message_type = (char *) subscribers[i]->getMsgType();
            ti.md5sum = (char *) subscribers[i]->getMsgMD5();
            ti.buffer_size = INPUT_SIZE;
            publish( subscribers[i]->getEndpointType(), &ti );
          }
        }
        configured_ = true;
      }

      virtual int publish(int id, const Msg * msg)
      {
        if(id >= 100 && !configured_) 
	  return 0;

        /* serialize message */
        unsigned int l = msg->serialize(message_out+7);

        /* setup the header */
        message_out[0] = 0xff;
        message_out[1] = PROTOCOL_VER;
        message_out[2] = (unsigned char) ((unsigned int)l&255);
        message_out[3] = (unsigned char) ((unsigned int)l>>8);
	message_out[4] = 255 - ((message_out[2] + message_out[3])%256);
        message_out[5] = (unsigned char) ((int)id&255);
        message_out[6] = (unsigned char) ((int)id>>8);

        /* calculate checksum */
        int chk = 0;
        for(int i =5; i<l+7; i++)
          chk += message_out[i];
        l += 7;
        message_out[l++] = 255 - (chk%256);

        if( l <= OUTPUT_SIZE ){
          hardware_.write(message_out, l);
          return l;
        }else{
          logerror("Message from device dropped: message larger than buffer.");
          return -1;
        }
      }

      /********************************************************************
       * Logging
       */

    private:
      void log(char byte, const char * msg){
        rosserial_msgs::Log l;
        l.level= byte;
        l.msg = (char*)msg;
        publish(rosserial_msgs::TopicInfo::ID_LOG, &l);
      }

    public:
      void logdebug(const char* msg){
        log(rosserial_msgs::Log::ROSDEBUG, msg);
      }
      void loginfo(const char * msg){
        log(rosserial_msgs::Log::INFO, msg);
      }
      void logwarn(const char *msg){
        log(rosserial_msgs::Log::WARN, msg);
      }
      void logerror(const char*msg){
        log(rosserial_msgs::Log::ERROR, msg);
      }
      void logfatal(const char*msg){
        log(rosserial_msgs::Log::FATAL, msg);
      }

      /********************************************************************
       * Parameters
       */

    private:
      bool param_recieved;
      rosserial_msgs::RequestParamResponse req_param_resp;

      bool requestParam(const char * name, int time_out =  1000){
        param_recieved = false;
        rosserial_msgs::RequestParamRequest req;
        req.name  = (char*)name;
        publish(TopicInfo::ID_PARAMETER_REQUEST, &req);
        unsigned int end_time = hardware_.time() + time_out;
        while(!param_recieved ){
          spinOnce();
          if (hardware_.time() > end_time) return false;
        }
        return true;
      }

    public:
      bool getParam(const char* name, int* param, int length =1){
        if (requestParam(name) ){
          if (length == req_param_resp.ints_length){
            //copy it over
            for(int i=0; i<length; i++)
              param[i] = req_param_resp.ints[i];
            return true;
          }
        }
        return false;
      }
      bool getParam(const char* name, float* param, int length=1){
        if (requestParam(name) ){
          if (length == req_param_resp.floats_length){
            //copy it over
            for(int i=0; i<length; i++) 
              param[i] = req_param_resp.floats[i];
            return true;
          }
        }
        return false;
      }
      bool getParam(const char* name, char** param, int length=1){
        if (requestParam(name) ){
          if (length == req_param_resp.strings_length){
            //copy it over
            for(int i=0; i<length; i++)
              strcpy(param[i],req_param_resp.strings[i]);
            return true;
          }
        }
        return false;
      }  
  };

}

#endif<|MERGE_RESOLUTION|>--- conflicted
+++ resolved
@@ -55,22 +55,18 @@
 #define PROTOCOL_VER1		0xff // through groovy
 #define PROTOCOL_VER2		0xfe // in hydro
 #define PROTOCOL_VER 		PROTOCOL_VER2
-#define MODE_SIZE_L         2   
+#define MODE_SIZE_L         2
 #define MODE_SIZE_H         3
 #define MODE_SIZE_CHECKSUM  4   // checksum for msg size received from size L and H
 #define MODE_TOPIC_L        5   // waiting for topic id
 #define MODE_TOPIC_H        6
 #define MODE_MESSAGE        7
-#define MODE_MSG_CHECKSUM   8   // checksum for msg and topic id 
+#define MODE_MSG_CHECKSUM   8   // checksum for msg and topic id
 
 
 #define MSG_TIMEOUT 20  //20 milliseconds to recieve all of message data
 
-<<<<<<< HEAD
 #include "ros/msg.h"
-=======
-#include "msg.h"
->>>>>>> b18c8e6f
 
 namespace ros {
 
@@ -120,16 +116,16 @@
     public:
       NodeHandle_() : configured_(false) {
 
-        for(unsigned int i=0; i< MAX_PUBLISHERS; i++) 
+        for(unsigned int i=0; i< MAX_PUBLISHERS; i++)
 	   publishers[i] = 0;
 
-        for(unsigned int i=0; i< MAX_SUBSCRIBERS; i++) 
+        for(unsigned int i=0; i< MAX_SUBSCRIBERS; i++)
 	   subscribers[i] = 0;
 
-        for(unsigned int i=0; i< INPUT_SIZE; i++) 
+        for(unsigned int i=0; i< INPUT_SIZE; i++)
 	   message_in[i] = 0;
 
-        for(unsigned int i=0; i< OUTPUT_SIZE; i++) 
+        for(unsigned int i=0; i< OUTPUT_SIZE; i++)
 	   message_out[i] = 0;
 
         req_param_resp.ints_length = 0;
@@ -139,7 +135,7 @@
         req_param_resp.ints_length = 0;
         req_param_resp.ints = NULL;
       }
-      
+
       Hardware* getHardware(){
         return &hardware_;
       }
@@ -190,9 +186,9 @@
         if( (c_time - last_sync_receive_time) > (SYNC_SECONDS*2200) ){
             configured_ = false;
          }
-         
+
         /* reset if message has timed out */
-        if ( mode_ != MODE_FIRST_FF){ 
+        if ( mode_ != MODE_FIRST_FF){
           if (c_time > last_msg_timeout_time){
             mode_ = MODE_FIRST_FF;
           }
@@ -236,10 +232,10 @@
           }else if( mode_ == MODE_SIZE_H ){   /* top half of message size */
             bytes_ += data<<8;
 	    mode_++;
-          }else if( mode_ == MODE_SIZE_CHECKSUM ){  
+          }else if( mode_ == MODE_SIZE_CHECKSUM ){
             if( (checksum_%256) == 255)
 	      mode_++;
-	    else 
+	    else
 	      mode_ = MODE_FIRST_FF;          /* Abandon the frame if the msg len is wrong */
 	  }else if( mode_ == MODE_TOPIC_L ){  /* bottom half of topic id */
             topic_ = data;
@@ -249,7 +245,7 @@
             topic_ += data<<8;
             mode_ = MODE_MESSAGE;
             if(bytes_ == 0)
-              mode_ = MODE_MSG_CHECKSUM;  
+              mode_ = MODE_MSG_CHECKSUM;
           }else if( mode_ == MODE_MSG_CHECKSUM ){ /* do checksum */
             mode_ = MODE_FIRST_FF;
             if( (checksum_%256) == 255){
@@ -331,10 +327,10 @@
       }
 
       /********************************************************************
-       * Topic Management 
+       * Topic Management
        */
 
-      /* Register a new publisher */    
+      /* Register a new publisher */
       bool advertise(Publisher & p)
       {
         for(int i = 0; i < MAX_PUBLISHERS; i++){
@@ -422,7 +418,7 @@
 
       virtual int publish(int id, const Msg * msg)
       {
-        if(id >= 100 && !configured_) 
+        if(id >= 100 && !configured_)
 	  return 0;
 
         /* serialize message */
@@ -519,7 +515,7 @@
         if (requestParam(name) ){
           if (length == req_param_resp.floats_length){
             //copy it over
-            for(int i=0; i<length; i++) 
+            for(int i=0; i<length; i++)
               param[i] = req_param_resp.floats[i];
             return true;
           }
@@ -536,7 +532,7 @@
           }
         }
         return false;
-      }  
+      }
   };
 
 }
