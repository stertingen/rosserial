#!/usr/bin/env python

#####################################################################
# Software License Agreement (BSD License)
#
# Copyright (c) 2011, Willow Garage, Inc.
# All rights reserved.
#
# Redistribution and use in source and binary forms, with or without
# modification, are permitted provided that the following conditions
# are met:
#
#  * Redistributions of source code must retain the above copyright
#    notice, this list of conditions and the following disclaimer.
#  * Redistributions in binary form must reproduce the above
#    copyright notice, this list of conditions and the following
#    disclaimer in the documentation and/or other materials provided
#    with the distribution.
#  * Neither the name of Willow Garage, Inc. nor the names of its
#    contributors may be used to endorse or promote products derived
#    from this software without specific prior written permission.
#
# THIS SOFTWARE IS PROVIDED BY THE COPYRIGHT HOLDERS AND CONTRIBUTORS
# "AS IS" AND ANY EXPRESS OR IMPLIED WARRANTIES, INCLUDING, BUT NOT
# LIMITED TO, THE IMPLIED WARRANTIES OF MERCHANTABILITY AND FITNESS
# FOR A PARTICULAR PURPOSE ARE DISCLAIMED. IN NO EVENT SHALL THE
# COPYRIGHT OWNER OR CONTRIBUTORS BE LIABLE FOR ANY DIRECT, INDIRECT,
# INCIDENTAL, SPECIAL, EXEMPLARY, OR CONSEQUENTIAL DAMAGES (INCLUDING,
# BUT NOT LIMITED TO, PROCUREMENT OF SUBSTITUTE GOODS OR SERVICES;
# LOSS OF USE, DATA, OR PROFITS; OR BUSINESS INTERRUPTION) HOWEVER
# CAUSED AND ON ANY THEORY OF LIABILITY, WHETHER IN CONTRACT, STRICT
# LIABILITY, OR TORT (INCLUDING NEGLIGENCE OR OTHERWISE) ARISING IN
# ANY WAY OUT OF THE USE OF THIS SOFTWARE, EVEN IF ADVISED OF THE
# POSSIBILITY OF SUCH DAMAGE.

__author__ = "mferguson@willowgarage.com (Michael Ferguson)"

import roslib;
import rospy

import thread
import multiprocessing
from serial import *
import StringIO

from std_msgs.msg import Time
from rosserial_msgs.msg import *
from rosserial_msgs.srv import *

import diagnostic_msgs.msg

import socket
import time
import struct
import signal

def load_pkg_module(package, directory):
    #check if its in the python path
    in_path = False
    path = sys.path
    pkg_src = package+'/src' #check for the source directory which
                             # is added to path by roslib boostrapping
    for entry in sys.path:
        if pkg_src in entry:
            in_path = True
    if not in_path:
        roslib.load_manifest(package)
    try:
        m = __import__( package + '.' + directory )
    except:
        rospy.logerr( "Cannot import package : %s"% package )
        rospy.logerr( "sys.path was " + str(path) )
        return None
    return m

def load_message(package, message):
    m = load_pkg_module(package, 'msg')
    m2 = getattr(m, 'msg')
    return getattr(m2, message)

class Publisher:
    """
        Publisher forwards messages from the serial device to ROS.
    """
    def __init__(self, topic_info):
        """ Create a new publisher. """
        self.topic = topic_info.topic_name

        # find message type
        package, message = topic_info.message_type.split('/')
        self.message = load_message(package, message)
        if self.message._md5sum == topic_info.md5sum:
            self.publisher = rospy.Publisher(self.topic, self.message)
        else:
            raise Exception('Checksum does not match: ' + self.message._md5sum + ',' + topic_info.md5sum)

    def handlePacket(self, data):
        """ Forward message to ROS network. """
        m = self.message()
        m.deserialize(data)
        self.publisher.publish(m)


class Subscriber:
    """
        Subscriber forwards messages from ROS to the serial device.
    """

    def __init__(self, topic_info, parent):
        self.topic = topic_info.topic_name
        self.id = topic_info.topic_id
        self.parent = parent

        # find message type
        package, message = topic_info.message_type.split('/')
        self.message = load_message(package, message)
        if self.message._md5sum == topic_info.md5sum:
<<<<<<< HEAD
            self.subscriber = rospy.Subscriber(self.topic, self.message, self.callback)
=======
            self.sub = rospy.Subscriber(self.topic, self.message, self.callback)
>>>>>>> 072a66d0
        else:
            raise Exception('Checksum does not match: ' + self.message._md5sum + ',' + topic_info.md5sum)

    def unregister(self):
        rospy.loginfo("Removing subscriber: %s", self.topic)
        self.sub.unregister()            

    def callback(self, msg):
        """ Forward message to serial device. """
        data_buffer = StringIO.StringIO()
        msg.serialize(data_buffer)
        self.parent.send(self.id, data_buffer.getvalue())

    def unregister(self):
        self.subscriber.unregister()

class ServiceServer:
    """
        ServiceServer responds to requests from ROS.
    """

    def __init__(self, topic_info, parent):
        self.topic = topic_info.topic_name
        self.parent = parent

        # find message type
        package, service = topic_info.message_type.split('/')
        s = load_pkg_module(package, 'srv')
        s = getattr(s, 'srv')
        self.mreq = getattr(s, service+"Request")
        self.mres = getattr(s, service+"Response")
        srv = getattr(s, service)
        self.service = rospy.Service(self.topic, srv, self.callback)

        # response message
        self.data = None

    def unregister(self):
        rospy.loginfo("Removing service: %s", self.topic)
        self.service.shutdown()                    

    def callback(self, req):
        """ Forward request to serial device. """
        data_buffer = StringIO.StringIO()
        req.serialize(data_buffer)
        self.response = None
        if self.parent.send(self.id, data_buffer.getvalue()) >= 0:
            while self.response == None:
                pass
        return self.response

    def handlePacket(self, data):
        """ Forward response to ROS network. """
        r = self.mres()
        r.deserialize(data)
        self.response = r


class ServiceClient:
    """
        ServiceServer responds to requests from ROS.
    """

    def __init__(self, topic_info, parent):
        self.topic = topic_info.topic_name
        self.parent = parent

        # find message type
        package, service = topic_info.message_type.split('/')
        s = load_pkg_module(package, 'srv')
        s = getattr(s, 'srv')
        self.mreq = getattr(s, service+"Request")
        self.mres = getattr(s, service+"Response")
        srv = getattr(s, service)
        rospy.loginfo("Starting service client, waiting for service '" + self.topic + "'")
        rospy.wait_for_service(self.topic)
        self.proxy = rospy.ServiceProxy(self.topic, srv)

    def handlePacket(self, data):
        """ Forward request to ROS network. """
        req = self.mreq()
        req.deserialize(data)
        # call service proxy
        resp = self.proxy(req)
        # serialize and publish
        data_buffer = StringIO.StringIO()
        resp.serialize(data_buffer)
        self.parent.send(self.id, data_buffer.getvalue())

class RosSerialServer:
    """
        RosSerialServer waits for a socket connection then passes itself, forked as a
        new process, to SerialClient which uses it as a serial port. It continues to listen
        for additional connections. Each forked process is a new ros node, and proxies ros
        operations (e.g. publish/subscribe) from its connection to the rest of ros.
    """
    def __init__(self, tcp_portnum, fork_server=False):
        print "Fork_server is: ", fork_server
        self.tcp_portnum = tcp_portnum
        self.fork_server = fork_server

    def listen(self):
        self.serversocket = socket.socket(socket.AF_INET, socket.SOCK_STREAM)
        #bind the socket to a public host, and a well-known port
        self.serversocket.bind(("", self.tcp_portnum)) #become a server socket
        self.serversocket.listen(1)

        while True:
            #accept connections
            print "waiting for socket connection"
            (clientsocket, address) = self.serversocket.accept()

            #now do something with the clientsocket
            rospy.loginfo("Established a socket connection from %s on port %s" % (address))
            self.socket = clientsocket
            self.isConnected = True

            if (self.fork_server == True):	# if configured to launch server in a separate process
                rospy.loginfo("Forking a socket server process")
                process = multiprocessing.Process(target=self.startSocketServer, args=(address))
                process.daemon = True
                process.start()
                rospy.loginfo("launched startSocketServer")
            else:
                rospy.loginfo("calling startSerialClient")
                self.startSerialClient()
                rospy.loginfo("startSerialClient() exited")

    def startSerialClient(self):
        client = SerialClient(self)
        try:
            client.run()
        except KeyboardInterrupt:
            pass
        except RuntimeError:
            rospy.loginfo("RuntimeError exception caught")
            self.isConnected = False
        except socket.error:
            rospy.loginfo("socket.error exception caught")
            self.isConnected = False
        finally:
            self.socket.close()
            for sub in client.subscribers.values():
                sub.unregister()
            for srv in client.services.values():
                srv.unregister()
            #pass

    def startSocketServer(self, port, address):
        rospy.loginfo("starting ROS Serial Python Node serial_node-%r" % (address,))
        rospy.init_node("serial_node_%r" % (address,))
        self.startSerialClient()
     
    def flushInput(self):
         pass

    def write(self, data):
        if (self.isConnected == False):
            return
        length = len(data)
        totalsent = 0

        while totalsent < length:
            sent = self.socket.send(data[totalsent:])
            if sent == 0:
                raise RuntimeError("RosSerialServer.write() socket connection broken")
            totalsent = totalsent + sent

    def read(self, rqsted_length):
        self.msg = ''
        if (self.isConnected == False):
            return self.msg

        while len(self.msg) < rqsted_length:
            chunk = self.socket.recv(rqsted_length - len(self.msg))
            if chunk == '':
                raise RuntimeError("RosSerialServer.read() socket connection broken")
            self.msg = self.msg + chunk
        return self.msg

    def close(self):
        self.port.close()


class SerialClient:
    """
        ServiceServer responds to requests from the serial device.
    """

    def __init__(self, port=None, baud=57600, timeout=5.0):
        """ Initialize node, connect to bus, attempt to negotiate topics. """
        self.mutex = thread.allocate_lock()

        self.lastsync = rospy.Time(0)
        self.lastsync_lost = rospy.Time(0)
        self.timeout = timeout
        self.synced = False

        self.pub_diagnostics = rospy.Publisher('/diagnostics', diagnostic_msgs.msg.DiagnosticArray)

        if port== None:
            # no port specified, listen for any new port?
            pass
        elif hasattr(port, 'read'):
            #assume its a filelike object
            self.port=port
        else:
            # open a specific port
            try:
                self.port = Serial(port, baud, timeout=self.timeout*0.5)
            except SerialException as e:
                rospy.logerr("Error opening serial: %s", e)
                rospy.signal_shutdown("Error opening serial: %s" % e)
                raise SystemExit

        self.port.timeout = 0.01  # Edit the port timeout

        time.sleep(0.1)           # Wait for ready (patch for Uno)

        # hydro introduces protocol ver2 which must match node_handle.h
        # The protocol version is sent as the 2nd sync byte emitted by each end
        self.protocol_ver1 = '\xff'
        self.protocol_ver2 = '\xfe'
        self.protocol_ver = self.protocol_ver2

        self.publishers = dict()  # id:Publishers
        self.subscribers = dict() # topic:Subscriber
        self.services = dict()    # topic:Service

        self.buffer_out = -1
        self.buffer_in = -1

        self.callbacks = dict()
        # endpoints for creating new pubs/subs
        self.callbacks[TopicInfo.ID_PUBLISHER] = self.setupPublisher
        self.callbacks[TopicInfo.ID_SUBSCRIBER] = self.setupSubscriber
        # service client/servers have 2 creation endpoints (a publisher and a subscriber)
        self.callbacks[TopicInfo.ID_SERVICE_SERVER+TopicInfo.ID_PUBLISHER] = self.setupServiceServerPublisher
        self.callbacks[TopicInfo.ID_SERVICE_SERVER+TopicInfo.ID_SUBSCRIBER] = self.setupServiceServerSubscriber
        self.callbacks[TopicInfo.ID_SERVICE_CLIENT+TopicInfo.ID_PUBLISHER] = self.setupServiceClientPublisher
        self.callbacks[TopicInfo.ID_SERVICE_CLIENT+TopicInfo.ID_SUBSCRIBER] = self.setupServiceClientSubscriber
        # custom endpoints
        self.callbacks[TopicInfo.ID_PARAMETER_REQUEST] = self.handleParameterRequest
        self.callbacks[TopicInfo.ID_LOG] = self.handleLoggingRequest
        self.callbacks[TopicInfo.ID_TIME] = self.handleTimeRequest

        rospy.sleep(2.0) # TODO
        self.requestTopics()
        self.lastsync = rospy.Time.now()

        signal.signal(signal.SIGINT, self.txStopRequest)

    def requestTopics(self):
        """ Determine topics to subscribe/publish. """
        self.port.flushInput()
        # request topic sync
        self.port.write("\xff" + self.protocol_ver + "\x00\x00\xff\x00\x00\xff")

    def txStopRequest(self, signal, frame):
        """ send stop tx request to arduino when receive SIGINT(Ctrl-c)"""
        self.port.flushInput()
        self.port.write("\xff" + self.protocol_ver + "\x00\x00\xff\x0b\x00\xf4") 
        # tx_stop_request is x0b
        rospy.loginfo("Send tx stop request")
        sys.exit(0)


    def run(self):
        """ Forward recieved messages to appropriate publisher. """
        data = ''
        while not rospy.is_shutdown():
            if (rospy.Time.now() - self.lastsync).to_sec() > (self.timeout * 3):
                if (self.synced == True):
                    rospy.logerr("Lost sync with device, restarting...")
                else:
                    rospy.logerr("Unable to sync with device; possible link problem or link software version mismatch such as hydro rosserial_python with groovy Arduino")
                self.lastsync_lost = rospy.Time.now()
                self.sendDiagnostics(diagnostic_msgs.msg.DiagnosticStatus.ERROR, "no sync with device")
                self.requestTopics()
                self.lastsync = rospy.Time.now()

            flag = [0,0]
            try:
                flag[0]  = self.port.read(1)
            except Exception as e:
                rospy.logwarn("Serial Port reading for first header failed : %s", e)
                self.requestTopics()

            if (flag[0] != '\xff'):                
                continue

            try:
                flag[1] = self.port.read(1)
            except Exception as e:
                rospy.logwarn("Serial Port reading for second header failed : %s", e)
                self.requestTopics()

            if ( flag[1] != self.protocol_ver):
                self.sendDiagnostics(diagnostic_msgs.msg.DiagnosticStatus.ERROR, "Mismatched protocol version in packet: lost sync or rosserial_python is from different ros release than the rosserial client")
                rospy.logerr("Mismatched protocol version in packet: lost sync or rosserial_python is from different ros release than the rosserial client")
                protocol_ver_msgs = {'\xff': 'Rev 0 (rosserial 0.4 and earlier)', '\xfe': 'Rev 1 (rosserial 0.5+)', '\xfd': 'Some future rosserial version'}
                if (flag[1] in protocol_ver_msgs):
                    found_ver_msg = 'Protocol version of client is ' + protocol_ver_msgs[flag[1]]
                else:
                    found_ver_msg = "Protocol version of client is unrecognized"
                rospy.loginfo("%s, expected %s" % (found_ver_msg, protocol_ver_msgs[self.protocol_ver]))
                continue

            try:
                msg_len_bytes = self.port.read(2)
            except Exception as e:
                rospy.logwarn("Serial Port reading for msg_len_bytes failed : %s", e)
                self.requestTopics()

            if len(msg_len_bytes) != 2:
                continue

            msg_length, = struct.unpack("<h", msg_len_bytes)

            # checksum of msg_len
<<<<<<< HEAD
            try:
                msg_len_chk = self.port.read(1)
            except Exception as e:
                rospy.logwarn("Serial Port reading for msg_len_chk failed : %s", e)
                self.requestTopics()

=======
            msg_len_chk = self.port.read(1)
            if len(msg_len_chk) != 1:
                continue
>>>>>>> 072a66d0
            msg_len_checksum = sum(map(ord, msg_len_bytes)) + ord(msg_len_chk)

            if msg_len_checksum%256 != 255:
                rospy.loginfo("wrong checksum for msg length, length %d" %(msg_length))
                rospy.loginfo("chk is %d" %(ord(msg_len_chk)))
                continue

            # topic id (2 bytes)
            try:
                topic_id_header = self.port.read(2)
            except Exception as e:
                rospy.logwarn("Serial Port reading for topic_id_header failed : %s", e)
                self.requestTopics()

            if len(topic_id_header)!=2:
                continue
            topic_id, = struct.unpack("<h", topic_id_header)

            try:
                msg = self.port.read(msg_length)
            except Exception as e:
                rospy.logwarn("Serial Port reading for msg failed : %s", e)
                self.requestTopics()

            if (len(msg) != msg_length):
                self.sendDiagnostics(diagnostic_msgs.msg.DiagnosticStatus.ERROR, "Packet Failed :  Failed to read msg data")
                rospy.loginfo("Packet Failed :  Failed to read msg data")
                rospy.loginfo("msg len is %d",len(msg))
                #self.port.flushInput()
                continue

            # checksum for topic id and msg
<<<<<<< HEAD
            try:
                chk = self.port.read(1)
            except Exception as e:
                rospy.logwarn("Serial Port reading for chk failed : %s", e)
                self.requestTopics()

=======
            chk = self.port.read(1)
            if len(chk) != 1:
                continue            
>>>>>>> 072a66d0
            checksum = sum(map(ord, topic_id_header) ) + sum(map(ord, msg)) + ord(chk)

            if checksum%256 == 255:
                self.synced = True
                try:
                    self.callbacks[topic_id](msg)
                except KeyError:
                    rospy.logerr("Tried to publish before configured, topic id %d" % topic_id)
                rospy.sleep(0.001)

    def setPublishSize(self, bytes):
        if self.buffer_out < 0:
            self.buffer_out = bytes
            rospy.loginfo("Note: publish buffer size is %d bytes" % self.buffer_out)

    def setSubscribeSize(self, bytes):
        if self.buffer_in < 0:
            self.buffer_in = bytes
            rospy.loginfo("Note: subscribe buffer size is %d bytes" % self.buffer_in)

    def setupPublisher(self, data):
        """ Register a new publisher. """
        try:
            msg = TopicInfo()
            msg.deserialize(data)
            pub = Publisher(msg)
            self.publishers[msg.topic_id] = pub
            self.callbacks[msg.topic_id] = pub.handlePacket
            self.setPublishSize(msg.buffer_size)
            rospy.loginfo("Setup publisher on %s [%s]" % (msg.topic_name, msg.message_type) )
        except Exception as e:
            rospy.logerr("Creation of publisher failed: %s", e)

    def setupSubscriber(self, data):
        """ Register a new subscriber. """
        try:
            msg = TopicInfo()
            msg.deserialize(data)
            if not msg.topic_name in self.subscribers.keys():
                sub = Subscriber(msg, self) 
                self.subscribers[msg.topic_name] = sub
                self.setSubscribeSize(msg.buffer_size)
                rospy.loginfo("Setup subscriber on %s [%s]" % (msg.topic_name, msg.message_type) )
            elif msg.message_type != self.subscribers[msg.topic_name].message._type:
                    old_message_type = self.subscribers[msg.topic_name].message._type
                    self.subscribers[msg.topic_name].unregister()
                    sub = Subscriber(msg, self) 
                    self.subscribers[msg.topic_name] = sub
                    self.setSubscribeSize(msg.buffer_size)
                    rospy.loginfo("Change the message type of subscriber on %s from [%s] to [%s]" % (msg.topic_name, old_message_type, msg.message_type) )
        except Exception as e:
            rospy.logerr("Creation of subscriber failed: %s", e)

    def setupServiceServerPublisher(self, data):
        """ Register a new service server. """
        try:
            msg = TopicInfo()
            msg.deserialize(data)
            self.setPublishSize(msg.buffer_size)
            try:
                srv = self.services[msg.topic_name]
            except:
                srv = ServiceServer(msg, self)
                rospy.loginfo("Setup service server on %s [%s]" % (msg.topic_name, msg.message_type) )
                self.services[msg.topic_name] = srv
            if srv.mres._md5sum == msg.md5sum:
                self.callbacks[msg.topic_id] = srv.handlePacket
            else:
                raise Exception('Checksum does not match: ' + srv.mres._md5sum + ',' + msg.md5sum)
        except Exception as e:
            rospy.logerr("Creation of service server failed: %s", e)
    def setupServiceServerSubscriber(self, data):
        """ Register a new service server. """
        try:
            msg = TopicInfo()
            msg.deserialize(data)
            self.setSubscribeSize(msg.buffer_size)
            try:
                srv = self.services[msg.topic_name]
            except:
                srv = ServiceServer(msg, self)
                rospy.loginfo("Setup service server on %s [%s]" % (msg.topic_name, msg.message_type) )
                self.services[msg.topic_name] = srv
            if srv.mreq._md5sum == msg.md5sum:
                srv.id = msg.topic_id
            else:
                raise Exception('Checksum does not match: ' + srv.mreq._md5sum + ',' + msg.md5sum)
        except Exception as e:
            rospy.logerr("Creation of service server failed: %s", e)

    def setupServiceClientPublisher(self, data):
        """ Register a new service client. """
        try:
            msg = TopicInfo()
            msg.deserialize(data)
            self.setPublishSize(msg.buffer_size)
            try:
                srv = self.services[msg.topic_name]
            except:
                srv = ServiceClient(msg, self)
                rospy.loginfo("Setup service client on %s [%s]" % (msg.topic_name, msg.message_type) )
                self.services[msg.topic_name] = srv
            if srv.mreq._md5sum == msg.md5sum:
                self.callbacks[msg.topic_id] = srv.handlePacket
            else:
                raise Exception('Checksum does not match: ' + srv.mreq._md5sum + ',' + msg.md5sum)
        except Exception as e:
            rospy.logerr("Creation of service client failed: %s", e)
    def setupServiceClientSubscriber(self, data):
        """ Register a new service client. """
        try:
            msg = TopicInfo()
            msg.deserialize(data)
            self.setSubscribeSize(msg.buffer_size)
            try:
                srv = self.services[msg.topic_name]
            except:
                srv = ServiceClient(msg, self)
                rospy.loginfo("Setup service client on %s [%s]" % (msg.topic_name, msg.message_type) )
                self.services[msg.topic_name] = srv
            if srv.mres._md5sum == msg.md5sum:
                srv.id = msg.topic_id
            else:
                raise Exception('Checksum does not match: ' + srv.mres._md5sum + ',' + msg.md5sum)
        except Exception as e:
            rospy.logerr("Creation of service client failed: %s", e)

    def handleTimeRequest(self, data):
        """ Respond to device with system time. """
        t = Time()
        t.data = rospy.Time.now()
        data_buffer = StringIO.StringIO()
        t.serialize(data_buffer)
        self.send( TopicInfo.ID_TIME, data_buffer.getvalue() )
        self.lastsync = rospy.Time.now()
        

    def handleParameterRequest(self, data):
        """ Send parameters to device. Supports only simple datatypes and arrays of such. """
        req = RequestParamRequest()
        req.deserialize(data)
        resp = RequestParamResponse()
        try:
            param = rospy.get_param(req.name)
        except KeyError:
            rospy.logerr("Parameter %s does not exist"%req.name)
            return

        if param == None:
            rospy.logerr("Parameter %s does not exist"%req.name)
            return

        if (type(param) == dict):
            rospy.logerr("Cannot send param %s because it is a dictionary"%req.name)
            return
        if (type(param) != list):
            param = [param]
        #check to make sure that all parameters in list are same type
        t = type(param[0])
        for p in param:
            if t!= type(p):
                rospy.logerr('All Paramers in the list %s must be of the same type'%req.name)
                return
        if (t == int):
            resp.ints= param
        if (t == float):
            resp.floats=param
        if (t == str):
            resp.strings = param
        data_buffer = StringIO.StringIO()
        resp.serialize(data_buffer)
        self.send(TopicInfo.ID_PARAMETER_REQUEST, data_buffer.getvalue())

    def handleLoggingRequest(self, data):
        """ Forward logging information from serial device into ROS. """
        msg = Log()
        msg.deserialize(data)
        if (msg.level == Log.ROSDEBUG):
            rospy.logdebug(msg.msg)
        elif(msg.level== Log.INFO):
            rospy.loginfo(msg.msg)
        elif(msg.level== Log.WARN):
            rospy.logwarn(msg.msg)
        elif(msg.level== Log.ERROR):
            rospy.logerr(msg.msg)
        elif(msg.level==Log.FATAL):
            rospy.logfatal(msg.msg)

    def send(self, topic, msg):
        """ Send a message on a particular topic to the device. """
        with self.mutex:
            length = len(msg)
            if self.buffer_in > 0 and length > self.buffer_in:
                rospy.logerr("Message from ROS network dropped: message larger than buffer.")
                print msg
                return -1
            else:
                #modified frame : header(2 bytes) + msg_len(2 bytes) + msg_len_chk(1 byte) + topic_id(2 bytes) + msg(x bytes) + msg_topic_id_chk(1 byte)
                # second byte of header is protocol version
                msg_len_checksum = 255 - ( ((length&255) + (length>>8))%256 )
                msg_checksum = 255 - ( ((topic&255) + (topic>>8) + sum([ord(x) for x in msg]))%256 )
                data = "\xff" + self.protocol_ver  + chr(length&255) + chr(length>>8) + chr(msg_len_checksum) + chr(topic&255) + chr(topic>>8)
                data = data + msg + chr(msg_checksum)
                self.port.write(data)
                return length

    def sendDiagnostics(self, level, msg_text):
        msg = diagnostic_msgs.msg.DiagnosticArray()
        status = diagnostic_msgs.msg.DiagnosticStatus()
        status.name = "rosserial_python"
        msg.header.stamp = rospy.Time.now()
        msg.status.append(status)

        status.message = msg_text
        status.level = level

        status.values.append(diagnostic_msgs.msg.KeyValue())
        status.values[0].key="last sync"
        if self.lastsync.to_sec()>0:
            status.values[0].value=time.ctime(self.lastsync.to_sec())
        else:
            status.values[0].value="never"

        status.values.append(diagnostic_msgs.msg.KeyValue())
        status.values[1].key="last sync lost"
        status.values[1].value=time.ctime(self.lastsync_lost.to_sec())

        self.pub_diagnostics.publish(msg)
<|MERGE_RESOLUTION|>--- conflicted
+++ resolved
@@ -115,17 +115,13 @@
         package, message = topic_info.message_type.split('/')
         self.message = load_message(package, message)
         if self.message._md5sum == topic_info.md5sum:
-<<<<<<< HEAD
             self.subscriber = rospy.Subscriber(self.topic, self.message, self.callback)
-=======
-            self.sub = rospy.Subscriber(self.topic, self.message, self.callback)
->>>>>>> 072a66d0
         else:
             raise Exception('Checksum does not match: ' + self.message._md5sum + ',' + topic_info.md5sum)
 
     def unregister(self):
         rospy.loginfo("Removing subscriber: %s", self.topic)
-        self.sub.unregister()            
+        self.subscriber.unregister()            
 
     def callback(self, msg):
         """ Forward message to serial device. """
@@ -386,6 +382,17 @@
         rospy.loginfo("Send tx stop request")
         sys.exit(0)
 
+    def tryRead(self, length):
+        try:
+            bytes_read = self.port.read(length)
+            if len(bytes_read) < length:
+                rospy.logwarn("Serial Port read returned fewer than expected bytes.")
+                raise IOError()
+            return bytes_read
+        except Exception as e:
+            rospy.logwarn("Serial Port read failure: %s", e)
+            self.requestTopics()
+            raise IOError()
 
     def run(self):
         """ Forward recieved messages to appropriate publisher. """
@@ -402,21 +409,11 @@
                 self.lastsync = rospy.Time.now()
 
             flag = [0,0]
-            try:
-                flag[0]  = self.port.read(1)
-            except Exception as e:
-                rospy.logwarn("Serial Port reading for first header failed : %s", e)
-                self.requestTopics()
-
+            flag[0] = self.tryRead(1)
             if (flag[0] != '\xff'):                
                 continue
 
-            try:
-                flag[1] = self.port.read(1)
-            except Exception as e:
-                rospy.logwarn("Serial Port reading for second header failed : %s", e)
-                self.requestTopics()
-
+            flag[1] = self.tryRead(1) 
             if ( flag[1] != self.protocol_ver):
                 self.sendDiagnostics(diagnostic_msgs.msg.DiagnosticStatus.ERROR, "Mismatched protocol version in packet: lost sync or rosserial_python is from different ros release than the rosserial client")
                 rospy.logerr("Mismatched protocol version in packet: lost sync or rosserial_python is from different ros release than the rosserial client")
@@ -428,77 +425,34 @@
                 rospy.loginfo("%s, expected %s" % (found_ver_msg, protocol_ver_msgs[self.protocol_ver]))
                 continue
 
+            msg_len_bytes = self.tryRead(2)
+            msg_length, = struct.unpack("<h", msg_len_bytes)
+ 
+            msg_len_chk = self.tryRead(1)
+            msg_len_checksum = sum(map(ord, msg_len_bytes)) + ord(msg_len_chk)
+
+            if msg_len_checksum % 256 != 255:
+                rospy.loginfo("wrong checksum for msg length, length %d" %(msg_length))
+                rospy.loginfo("chk is %d" % ord(msg_len_chk))
+                continue
+
+            # topic id (2 bytes)
+            topic_id_header = self.tryRead(2)
+            topic_id, = struct.unpack("<h", topic_id_header)
+
             try:
-                msg_len_bytes = self.port.read(2)
-            except Exception as e:
-                rospy.logwarn("Serial Port reading for msg_len_bytes failed : %s", e)
-                self.requestTopics()
-
-            if len(msg_len_bytes) != 2:
-                continue
-
-            msg_length, = struct.unpack("<h", msg_len_bytes)
-
-            # checksum of msg_len
-<<<<<<< HEAD
-            try:
-                msg_len_chk = self.port.read(1)
-            except Exception as e:
-                rospy.logwarn("Serial Port reading for msg_len_chk failed : %s", e)
-                self.requestTopics()
-
-=======
-            msg_len_chk = self.port.read(1)
-            if len(msg_len_chk) != 1:
-                continue
->>>>>>> 072a66d0
-            msg_len_checksum = sum(map(ord, msg_len_bytes)) + ord(msg_len_chk)
-
-            if msg_len_checksum%256 != 255:
-                rospy.loginfo("wrong checksum for msg length, length %d" %(msg_length))
-                rospy.loginfo("chk is %d" %(ord(msg_len_chk)))
-                continue
-
-            # topic id (2 bytes)
-            try:
-                topic_id_header = self.port.read(2)
-            except Exception as e:
-                rospy.logwarn("Serial Port reading for topic_id_header failed : %s", e)
-                self.requestTopics()
-
-            if len(topic_id_header)!=2:
-                continue
-            topic_id, = struct.unpack("<h", topic_id_header)
-
-            try:
-                msg = self.port.read(msg_length)
-            except Exception as e:
-                rospy.logwarn("Serial Port reading for msg failed : %s", e)
-                self.requestTopics()
-
-            if (len(msg) != msg_length):
-                self.sendDiagnostics(diagnostic_msgs.msg.DiagnosticStatus.ERROR, "Packet Failed :  Failed to read msg data")
+                msg = self.tryRead(msg_length)
+            except IOError:
+                self.sendDiagnostics(diagnostic_msgs.msg.DiagnosticStatus.ERROR, "Packet Failed : Failed to read msg data")
                 rospy.loginfo("Packet Failed :  Failed to read msg data")
                 rospy.loginfo("msg len is %d",len(msg))
-                #self.port.flushInput()
-                continue
+                raise
 
             # checksum for topic id and msg
-<<<<<<< HEAD
-            try:
-                chk = self.port.read(1)
-            except Exception as e:
-                rospy.logwarn("Serial Port reading for chk failed : %s", e)
-                self.requestTopics()
-
-=======
-            chk = self.port.read(1)
-            if len(chk) != 1:
-                continue            
->>>>>>> 072a66d0
+            chk = self.tryRead(chk)
             checksum = sum(map(ord, topic_id_header) ) + sum(map(ord, msg)) + ord(chk)
 
-            if checksum%256 == 255:
+            if checksum % 256 == 255:
                 self.synced = True
                 try:
                     self.callbacks[topic_id](msg)
@@ -693,34 +647,34 @@
                 print msg
                 return -1
             else:
-                #modified frame : header(2 bytes) + msg_len(2 bytes) + msg_len_chk(1 byte) + topic_id(2 bytes) + msg(x bytes) + msg_topic_id_chk(1 byte)
-                # second byte of header is protocol version
-                msg_len_checksum = 255 - ( ((length&255) + (length>>8))%256 )
-                msg_checksum = 255 - ( ((topic&255) + (topic>>8) + sum([ord(x) for x in msg]))%256 )
-                data = "\xff" + self.protocol_ver  + chr(length&255) + chr(length>>8) + chr(msg_len_checksum) + chr(topic&255) + chr(topic>>8)
-                data = data + msg + chr(msg_checksum)
-                self.port.write(data)
-                return length
-
-    def sendDiagnostics(self, level, msg_text):
-        msg = diagnostic_msgs.msg.DiagnosticArray()
-        status = diagnostic_msgs.msg.DiagnosticStatus()
-        status.name = "rosserial_python"
-        msg.header.stamp = rospy.Time.now()
-        msg.status.append(status)
-
-        status.message = msg_text
-        status.level = level
-
-        status.values.append(diagnostic_msgs.msg.KeyValue())
-        status.values[0].key="last sync"
-        if self.lastsync.to_sec()>0:
-            status.values[0].value=time.ctime(self.lastsync.to_sec())
-        else:
-            status.values[0].value="never"
-
-        status.values.append(diagnostic_msgs.msg.KeyValue())
-        status.values[1].key="last sync lost"
-        status.values[1].value=time.ctime(self.lastsync_lost.to_sec())
-
-        self.pub_diagnostics.publish(msg)
+                    #modified frame : header(2 bytes) + msg_len(2 bytes) + msg_len_chk(1 byte) + topic_id(2 bytes) + msg(x bytes) + msg_topic_id_chk(1 byte)
+                    # second byte of header is protocol version
+                    msg_len_checksum = 255 - ( ((length&255) + (length>>8))%256 )
+                    msg_checksum = 255 - ( ((topic&255) + (topic>>8) + sum([ord(x) for x in msg]))%256 )
+                    data = "\xff" + self.protocol_ver  + chr(length&255) + chr(length>>8) + chr(msg_len_checksum) + chr(topic&255) + chr(topic>>8)
+                    data = data + msg + chr(msg_checksum)
+                    self.port.write(data)
+                    return length
+
+        def sendDiagnostics(self, level, msg_text):
+            msg = diagnostic_msgs.msg.DiagnosticArray()
+            status = diagnostic_msgs.msg.DiagnosticStatus()
+            status.name = "rosserial_python"
+            msg.header.stamp = rospy.Time.now()
+            msg.status.append(status)
+
+            status.message = msg_text
+            status.level = level
+
+            status.values.append(diagnostic_msgs.msg.KeyValue())
+            status.values[0].key="last sync"
+            if self.lastsync.to_sec()>0:
+                status.values[0].value=time.ctime(self.lastsync.to_sec())
+            else:
+                status.values[0].value="never"
+
+            status.values.append(diagnostic_msgs.msg.KeyValue())
+            status.values[1].key="last sync lost"
+            status.values[1].value=time.ctime(self.lastsync_lost.to_sec())
+
+            self.pub_diagnostics.publish(msg)
